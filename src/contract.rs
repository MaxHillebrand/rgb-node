<<<<<<< HEAD
use bitcoin::BitcoinHash;
use bitcoin::blockdata::opcodes::*;
use bitcoin::blockdata::script::Builder;
use bitcoin::blockdata::script::Script;
use bitcoin::network::encodable::ConsensusDecodable;
use bitcoin::network::encodable::ConsensusEncodable;
use bitcoin::network::serialize;
use bitcoin::network::serialize::RawEncoder;
use bitcoin::network::serialize::SimpleDecoder;
use bitcoin::network::serialize::SimpleEncoder;
use bitcoin::Transaction;
use bitcoin::util::hash::Sha256dHash;
=======
>>>>>>> 9821e5dc
use std::collections::HashMap;

use bitcoin::{BitcoinHash, OutPoint, Transaction};
use bitcoin::blockdata::opcodes;
use bitcoin::blockdata::script::{Builder, Script};
use bitcoin::network::encodable::{ConsensusDecodable, ConsensusEncodable};
use bitcoin::network::serialize;
use bitcoin::network::serialize::{serialize, SimpleDecoder, SimpleEncoder};
use bitcoin::network::constants::Network;
use bitcoin::util::hash::{Hash160, Sha256dHash};
use secp256k1::{Error, PublicKey, Secp256k1};

use pay_to_contract::ECTweakFactor;
use traits::Verify;
use traits::NeededTx;
use traits::PayToContract;

#[derive(Clone, Debug)]
pub struct Contract {
    pub version: u16,
    pub title: String,
    /// Will be spent in the contract transaction
    pub issuance_utxo: OutPoint,
    /// Will own the issued assets
    pub initial_owner_utxo: OutPoint,
    pub network: Network,
<<<<<<< HEAD
    pub total_supply: u32,
    pub tx_committing_to_this: Option<Sha256dHash>,
=======
    pub total_supply: u64,
    pub original_commitment_pk: Option<PublicKey>
>>>>>>> 9821e5dc
}

impl Contract {
    pub fn get_asset_id(&self) -> Sha256dHash {
        self.bitcoin_hash()
    }
}

impl BitcoinHash for Contract {
<<<<<<< HEAD
    fn bitcoin_hash(&self) -> Sha256dHash {
        // skip tx_committing_to_this, not relevant for consensus

        let encoded: Vec<u8> = Vec::new();
        let mut enc = RawEncoder::new(encoded);

        self.version.consensus_encode(&mut enc).unwrap();
        self.title.consensus_encode(&mut enc).unwrap();
        self.issuance_utxo.consensus_encode(&mut enc).unwrap();
        self.initial_owner_utxo.consensus_encode(&mut enc).unwrap();
        self.network.consensus_encode(&mut enc).unwrap();
        self.total_supply.consensus_encode(&mut enc).unwrap();

        enc.into_inner().bitcoin_hash()
=======
    fn bitcoin_hash(&self) -> Sha256dHash { // all the fields
        // TODO: leave out "original_commitment_pk": it's not necessary to "pre-commit" to this value,
        // and doing so could actually make some tokens/bitcoins unspendable
        // (if original_commitment_pk is not set)
        Sha256dHash::from_data(&serialize(self).unwrap())
>>>>>>> 9821e5dc
    }
}

impl Verify for Contract {
    fn get_needed_txs(&self) -> Vec<NeededTx> {
        vec![NeededTx::WhichSpendsOutPoint(self.issuance_utxo)]
    }

    fn verify(&self, needed_txs: &HashMap<&NeededTx, Transaction>) -> bool {
        let committing_tx = self.get_tx_committing_to_self(needed_txs).unwrap();
        let expected = self.get_expected_script();

        // Check the outputs
        let mut found_output = false;
        for i in 0..committing_tx.output.len() {
            found_output = found_output || committing_tx.output[i].script_pubkey == expected;
        }

        if !found_output {
            println!("invalid commitment");
            return false;
        }

        true
    }

    fn get_expected_script(&self) -> Script {
        let mut contract_pubkey = self.original_commitment_pk.unwrap().clone();

        let s = Secp256k1::new();
        self.get_self_tweak_factor().unwrap().add_to_pk(&s, &mut contract_pubkey).unwrap();

        Builder::new()
            .push_opcode(opcodes::All::OP_DUP)
            .push_opcode(opcodes::All::OP_HASH160)
            .push_slice(&(Hash160::from_data(&contract_pubkey.serialize()[..])[..]))
            .push_opcode(opcodes::All::OP_EQUALVERIFY)
            .push_opcode(opcodes::All::OP_CHECKSIG)
            .into_script()
    }
}

impl PayToContract for Contract {
    fn set_commitment_pk(&mut self, pk: &PublicKey) -> (PublicKey, ECTweakFactor) {
        self.original_commitment_pk = Some(pk.clone()); // set the original pk

        let s = Secp256k1::new();

        let mut new_pk = pk.clone();
        let tweak_factor = self.get_self_tweak_factor().unwrap();
        tweak_factor.add_to_pk(&s, &mut new_pk).unwrap();

        (new_pk, tweak_factor)
    }

    fn get_self_tweak_factor(&self) -> Result<ECTweakFactor, Error> {
        let s = Secp256k1::new();

        ECTweakFactor::from_pk_data(&s, &self.original_commitment_pk.unwrap(), &self.bitcoin_hash())
    }

    fn get_tx_committing_to_self<'m>(&self, needed_txs: &'m HashMap<&NeededTx, Transaction>) -> Option<&'m Transaction> {
        match self.tx_committing_to_this {
            Some(txid) => needed_txs.get(&NeededTx::FromTXID(txid)), // either by using the hint in the contract
            None => needed_txs.get(&NeededTx::WhichSpendsOutPoint(self.issuance_utxo)) // or get the tx which spends the issuance_utxo
        }
    }

    fn set_tx_committing_to_self(&mut self, tx: &Transaction) {
        self.tx_committing_to_this = Some(tx.txid());
    }
}

impl<S: SimpleEncoder> ConsensusEncodable<S> for Contract {
    fn consensus_encode(&self, s: &mut S) -> Result<(), serialize::Error> {
        self.version.consensus_encode(s)?;
        self.title.consensus_encode(s)?;
        self.issuance_utxo.consensus_encode(s)?;
        self.initial_owner_utxo.consensus_encode(s)?;

        self.network.consensus_encode(s)?;
        self.total_supply.consensus_encode(s)?;
<<<<<<< HEAD
        self.tx_committing_to_this.consensus_encode(s)
=======

        let original_commitment_pk_ser: Vec<u8> = match self.original_commitment_pk {
            Some(pk) => {
                let mut vec = Vec::with_capacity(33);
                vec.extend_from_slice(&pk.serialize());

                vec
            },
            None => Vec::new()
        };
        original_commitment_pk_ser.consensus_encode(s)
>>>>>>> 9821e5dc
    }
}

impl<D: SimpleDecoder> ConsensusDecodable<D> for Contract {
    fn consensus_decode(d: &mut D) -> Result<Contract, serialize::Error> {
        let version: u16 = ConsensusDecodable::consensus_decode(d)?;
        let title: String = ConsensusDecodable::consensus_decode(d)?;
        let issuance_utxo: OutPoint = ConsensusDecodable::consensus_decode(d)?;
        let initial_owner_utxo: OutPoint = ConsensusDecodable::consensus_decode(d)?;

<<<<<<< HEAD
        Ok(Contract {
            version,
=======
        let mut c = Contract {
>>>>>>> 9821e5dc
            title,
            issuance_utxo,
            initial_owner_utxo,
            network: ConsensusDecodable::consensus_decode(d)?,
            total_supply: ConsensusDecodable::consensus_decode(d)?,
<<<<<<< HEAD
            tx_committing_to_this: ConsensusDecodable::consensus_decode(d)?
        })
=======
            original_commitment_pk: None
        };

        let original_commitment_pk_ser: Vec<u8> = ConsensusDecodable::consensus_decode(d)?;
        if original_commitment_pk_ser.len() > 0 {
            let s = Secp256k1::new();
            c.set_commitment_pk(&PublicKey::from_slice(&s, &original_commitment_pk_ser.as_slice()).unwrap());
        }

        Ok(c)
>>>>>>> 9821e5dc
    }
}<|MERGE_RESOLUTION|>--- conflicted
+++ resolved
@@ -1,18 +1,3 @@
-<<<<<<< HEAD
-use bitcoin::BitcoinHash;
-use bitcoin::blockdata::opcodes::*;
-use bitcoin::blockdata::script::Builder;
-use bitcoin::blockdata::script::Script;
-use bitcoin::network::encodable::ConsensusDecodable;
-use bitcoin::network::encodable::ConsensusEncodable;
-use bitcoin::network::serialize;
-use bitcoin::network::serialize::RawEncoder;
-use bitcoin::network::serialize::SimpleDecoder;
-use bitcoin::network::serialize::SimpleEncoder;
-use bitcoin::Transaction;
-use bitcoin::util::hash::Sha256dHash;
-=======
->>>>>>> 9821e5dc
 use std::collections::HashMap;
 
 use bitcoin::{BitcoinHash, OutPoint, Transaction};
@@ -39,13 +24,9 @@
     /// Will own the issued assets
     pub initial_owner_utxo: OutPoint,
     pub network: Network,
-<<<<<<< HEAD
-    pub total_supply: u32,
+    pub total_supply: u64,
     pub tx_committing_to_this: Option<Sha256dHash>,
-=======
-    pub total_supply: u64,
     pub original_commitment_pk: Option<PublicKey>
->>>>>>> 9821e5dc
 }
 
 impl Contract {
@@ -55,28 +36,11 @@
 }
 
 impl BitcoinHash for Contract {
-<<<<<<< HEAD
-    fn bitcoin_hash(&self) -> Sha256dHash {
-        // skip tx_committing_to_this, not relevant for consensus
-
-        let encoded: Vec<u8> = Vec::new();
-        let mut enc = RawEncoder::new(encoded);
-
-        self.version.consensus_encode(&mut enc).unwrap();
-        self.title.consensus_encode(&mut enc).unwrap();
-        self.issuance_utxo.consensus_encode(&mut enc).unwrap();
-        self.initial_owner_utxo.consensus_encode(&mut enc).unwrap();
-        self.network.consensus_encode(&mut enc).unwrap();
-        self.total_supply.consensus_encode(&mut enc).unwrap();
-
-        enc.into_inner().bitcoin_hash()
-=======
     fn bitcoin_hash(&self) -> Sha256dHash { // all the fields
         // TODO: leave out "original_commitment_pk": it's not necessary to "pre-commit" to this value,
         // and doing so could actually make some tokens/bitcoins unspendable
         // (if original_commitment_pk is not set)
         Sha256dHash::from_data(&serialize(self).unwrap())
->>>>>>> 9821e5dc
     }
 }
 
@@ -117,6 +81,17 @@
             .push_opcode(opcodes::All::OP_CHECKSIG)
             .into_script()
     }
+
+    fn get_tx_committing_to_self<'m>(&self, needed_txs: &'m HashMap<&NeededTx, Transaction>) -> Option<&'m Transaction> {
+        match self.tx_committing_to_this {
+            Some(txid) => needed_txs.get(&NeededTx::FromTXID(txid)), // either by using the hint in the contract
+            None => needed_txs.get(&NeededTx::WhichSpendsOutPoint(self.issuance_utxo)) // or get the tx which spends the issuance_utxo
+        }
+    }
+
+    fn set_tx_committing_to_self(&mut self, tx: &Transaction) {
+        self.tx_committing_to_this = Some(tx.txid());
+    }
 }
 
 impl PayToContract for Contract {
@@ -137,17 +112,6 @@
 
         ECTweakFactor::from_pk_data(&s, &self.original_commitment_pk.unwrap(), &self.bitcoin_hash())
     }
-
-    fn get_tx_committing_to_self<'m>(&self, needed_txs: &'m HashMap<&NeededTx, Transaction>) -> Option<&'m Transaction> {
-        match self.tx_committing_to_this {
-            Some(txid) => needed_txs.get(&NeededTx::FromTXID(txid)), // either by using the hint in the contract
-            None => needed_txs.get(&NeededTx::WhichSpendsOutPoint(self.issuance_utxo)) // or get the tx which spends the issuance_utxo
-        }
-    }
-
-    fn set_tx_committing_to_self(&mut self, tx: &Transaction) {
-        self.tx_committing_to_this = Some(tx.txid());
-    }
 }
 
 impl<S: SimpleEncoder> ConsensusEncodable<S> for Contract {
@@ -159,9 +123,7 @@
 
         self.network.consensus_encode(s)?;
         self.total_supply.consensus_encode(s)?;
-<<<<<<< HEAD
-        self.tx_committing_to_this.consensus_encode(s)
-=======
+        self.tx_committing_to_this.consensus_encode(s)?;
 
         let original_commitment_pk_ser: Vec<u8> = match self.original_commitment_pk {
             Some(pk) => {
@@ -173,7 +135,6 @@
             None => Vec::new()
         };
         original_commitment_pk_ser.consensus_encode(s)
->>>>>>> 9821e5dc
     }
 }
 
@@ -184,21 +145,14 @@
         let issuance_utxo: OutPoint = ConsensusDecodable::consensus_decode(d)?;
         let initial_owner_utxo: OutPoint = ConsensusDecodable::consensus_decode(d)?;
 
-<<<<<<< HEAD
-        Ok(Contract {
+        let mut c = Contract {
             version,
-=======
-        let mut c = Contract {
->>>>>>> 9821e5dc
             title,
             issuance_utxo,
             initial_owner_utxo,
             network: ConsensusDecodable::consensus_decode(d)?,
             total_supply: ConsensusDecodable::consensus_decode(d)?,
-<<<<<<< HEAD
-            tx_committing_to_this: ConsensusDecodable::consensus_decode(d)?
-        })
-=======
+            tx_committing_to_this: ConsensusDecodable::consensus_decode(d)?,
             original_commitment_pk: None
         };
 
@@ -209,6 +163,5 @@
         }
 
         Ok(c)
->>>>>>> 9821e5dc
     }
 }